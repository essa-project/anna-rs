[package]
name = "anna-api"
version = "0.1.0"
edition = "2021"
license = "Apache-2.0"

# See more keys and their definitions at https://doc.rust-lang.org/cargo/reference/manifest.html

[dependencies]
serde = { version = "1.0.126", features = ["derive", "rc"] }
<<<<<<< HEAD
chrono = { version = "=0.4.19", features = ["serde"] }
=======
chrono = { version = "0.4.19", default-features = false, features = [
    "clock",
    "serde",
] }
>>>>>>> ff5e4a8e
eyre = "0.6.5"
serde_json = "1.0.64"<|MERGE_RESOLUTION|>--- conflicted
+++ resolved
@@ -8,13 +8,9 @@
 
 [dependencies]
 serde = { version = "1.0.126", features = ["derive", "rc"] }
-<<<<<<< HEAD
-chrono = { version = "=0.4.19", features = ["serde"] }
-=======
 chrono = { version = "0.4.19", default-features = false, features = [
     "clock",
     "serde",
 ] }
->>>>>>> ff5e4a8e
 eyre = "0.6.5"
 serde_json = "1.0.64"